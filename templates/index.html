--- conflicted
+++ resolved
@@ -1,188 +1,219 @@
-<!DOCTYPE html>
-<html lang="en">
-<head>
-    <meta charset="UTF-8">
-    <meta name="viewport" content="width=device-width, initial-scale=1.0">
-    <title>AI Powered HR Assistant</title>
-    <link href="https://cdn.jsdelivr.net/npm/bootstrap@5.1.3/dist/css/bootstrap.min.css" rel="stylesheet">
-    <style>
-        .hero-section {
-            background: linear-gradient(135deg, #667eea 0%, #764ba2 100%);
-            color: white;
-            padding: 100px 0;
-        }
-        .feature-card {
-            transition: transform 0.3s ease;
-        }
-        .feature-card:hover {
-            transform: translateY(-5px);
-        }
-    </style>
-</head>
-<body>
-    <!-- Navigation -->
-    <nav class="navbar navbar-expand-lg navbar-dark bg-dark">
-        <div class="container">
-<<<<<<< HEAD
-            <a class="navbar-brand" href="/">🤖 AI HR Assistant</a>
-            <button class="navbar-toggler" type="button" data-bs-toggle="collapse" data-bs-target="#navbarNav">
-                <span class="navbar-toggler-icon"></span>
-            </button>
-            <div class="collapse navbar-collapse" id="navbarNav">
-                <ul class="navbar-nav ms-auto">
-                    <li class="nav-item">
-                        <a class="nav-link active" href="/">Home</a>
-                    </li>
-                    <li class="nav-item">
-                        <a class="nav-link" href="/vet-resumes">Vet Resumes</a>
-                    </li>
-                    <li class="nav-item">
-                        <a class="nav-link" href="/upload">Upload to Database</a>
-                    </li>
-                    <li class="nav-item">
-                        <a class="nav-link" href="/candidates">Candidate Database</a>
-                    </li>
-                </ul>
-=======
-            <a class="navbar-brand" href="#">🤖 AI HR Assistant</a>
-            <div class="navbar-nav ms-auto">
-                <a class="nav-link" href="#features">Features</a>
-                <a class="nav-link" href="/upload">Upload Resume</a>
->>>>>>> aeb7f26a
-            </div>
-        </div>
-    </nav>
-
-    <!-- Hero Section -->
-    <section class="hero-section">
-        <div class="container text-center">
-            <h1 class="display-4 mb-4">AI-Powered HR Resume Analysis</h1>
-            <p class="lead mb-4">Detect fake resumes and match candidates with job descriptions using advanced AI</p>
-<<<<<<< HEAD
-            <div class="d-flex gap-3 justify-content-center">
-                <a href="/vet-resumes" class="btn btn-light btn-lg">🔍 Vet Resumes</a>
-                <a href="/upload" class="btn btn-outline-light btn-lg">📤 Upload Directly</a>
-            </div>
-=======
-            <a href="/upload" class="btn btn-light btn-lg">Get Started</a>
->>>>>>> aeb7f26a
-        </div>
-    </section>
-
-    <!-- Features Section -->
-    <section id="features" class="py-5">
-        <div class="container">
-<<<<<<< HEAD
-            <h2 class="text-center mb-5">Resume Management Features</h2>
-            <div class="row g-4">
-                <div class="col-md-3">
-                    <div class="card feature-card h-100">
-                        <div class="card-body text-center">
-                            <div class="mb-3">
-                                <span style="font-size: 3rem;">🛡️</span>
-                            </div>
-                            <h5 class="card-title">Resume Vetting</h5>
-                            <p class="card-text">Scan resumes for authenticity BEFORE adding to database. Review and approve only genuine candidates.</p>
-                            <a href="/vet-resumes" class="btn btn-success btn-sm mt-2">Start Vetting</a>
-                        </div>
-                    </div>
-                </div>
-                <div class="col-md-3">
-=======
-            <h2 class="text-center mb-5">Core Features</h2>
-            <div class="row g-4">
-                <div class="col-md-6">
->>>>>>> aeb7f26a
-                    <div class="card feature-card h-100">
-                        <div class="card-body text-center">
-                            <div class="mb-3">
-                                <span style="font-size: 3rem;">🔍</span>
-                            </div>
-<<<<<<< HEAD
-                            <h5 class="card-title">Authenticity Analysis</h5>
-                            <p class="card-text">AI algorithms detect fake resumes by analyzing font consistency, grammar patterns, and formatting.</p>
-                            <a href="/vet-resumes" class="btn btn-primary btn-sm mt-2">Analyze Resumes</a>
-                        </div>
-                    </div>
-                </div>
-                <div class="col-md-3">
-=======
-                            <h5 class="card-title">Resume Authenticity Scanner</h5>
-                            <p class="card-text">Advanced AI algorithms detect fake resumes by analyzing font consistency, grammar patterns, and formatting irregularities.</p>
-                        </div>
-                    </div>
-                </div>
-                <div class="col-md-6">
->>>>>>> aeb7f26a
-                    <div class="card feature-card h-100">
-                        <div class="card-body text-center">
-                            <div class="mb-3">
-                                <span style="font-size: 3rem;">🎯</span>
-                            </div>
-<<<<<<< HEAD
-                            <h5 class="card-title">JD Matching</h5>
-                            <p class="card-text">Intelligent matching engine compares resumes with job descriptions to find the perfect fit.</p>
-                            <a href="/vet-resumes" class="btn btn-primary btn-sm mt-2">Match with JD</a>
-                        </div>
-                    </div>
-                </div>
-                <div class="col-md-3">
-                    <div class="card feature-card h-100">
-                        <div class="card-body text-center">
-                            <div class="mb-3">
-                                <span style="font-size: 3rem;">👥</span>
-                            </div>
-                            <h5 class="card-title">Candidate Database</h5>
-                            <p class="card-text">Search and filter verified candidates with advanced criteria and export results.</p>
-                            <a href="/candidates" class="btn btn-primary btn-sm mt-2">Browse Candidates</a>
-=======
-                            <h5 class="card-title">JD-Resume Matching</h5>
-                            <p class="card-text">Intelligent matching engine compares resumes with job descriptions to find the perfect candidate fit.</p>
->>>>>>> aeb7f26a
-                        </div>
-                    </div>
-                </div>
-            </div>
-        </div>
-    </section>
-
-    <!-- How It Works -->
-    <section class="bg-light py-5">
-        <div class="container">
-            <h2 class="text-center mb-5">How It Works</h2>
-            <div class="row text-center">
-                <div class="col-md-4">
-                    <div class="mb-3">
-                        <span style="font-size: 2rem;">📄</span>
-                    </div>
-                    <h5>1. Upload Resume</h5>
-                    <p>Upload candidate resumes in PDF, DOC, or DOCX format</p>
-                </div>
-                <div class="col-md-4">
-                    <div class="mb-3">
-                        <span style="font-size: 2rem;">🤖</span>
-                    </div>
-                    <h5>2. AI Analysis</h5>
-                    <p>Our AI scans for authenticity and matches with job requirements</p>
-                </div>
-                <div class="col-md-4">
-                    <div class="mb-3">
-                        <span style="font-size: 2rem;">📊</span>
-                    </div>
-                    <h5>3. Get Results</h5>
-                    <p>Receive detailed analysis with scores and recommendations</p>
-                </div>
-            </div>
-        </div>
-    </section>
-
-    <!-- Footer -->
-    <footer class="bg-dark text-white py-4">
-        <div class="container text-center">
-            <p>&copy; 2025 AI Powered HR Assistant. Built with FastAPI and AI.</p>
-        </div>
-    </footer>
-
-    <script src="https://cdn.jsdelivr.net/npm/bootstrap@5.1.3/dist/js/bootstrap.bundle.min.js"></script>
-</body>
-</html>
+<!DOCTYPE html>
+<html lang="en">
+<head>
+    <meta charset="UTF-8">
+    <meta name="viewport" content="width=device-width, initial-scale=1.0">
+    <title>AI Powered HR Assistant</title>
+    <link href="https://cdn.jsdelivr.net/npm/bootstrap@5.1.3/dist/css/bootstrap.min.css" rel="stylesheet">
+    <style>
+        .hero-section {
+            background: linear-gradient(135deg, #667eea 0%, #764ba2 100%);
+            color: white;
+            padding: 100px 0;
+        }
+        .feature-card {
+            transition: transform 0.3s ease;
+        }
+        .feature-card:hover {
+            transform: translateY(-5px);
+        }
+    </style>
+</head>
+<body>
+    <!-- Navigation -->
+    <nav class="navbar navbar-expand-lg navbar-dark bg-dark">
+        <div class="container">
+            <a class="navbar-brand" href="/">🤖 AI HR Assistant</a>
+            <button class="navbar-toggler" type="button" data-bs-toggle="collapse" data-bs-target="#navbarNav">
+                <span class="navbar-toggler-icon"></span>
+            </button>
+            <div class="collapse navbar-collapse" id="navbarNav">
+                <ul class="navbar-nav ms-auto">
+                    <li class="nav-item">
+                        <a class="nav-link active" href="/">Home</a>
+                    </li>
+                    <li class="nav-item">
+                        <a class="nav-link" href="/vet-resumes">Vet Resumes</a>
+                    </li>
+                    <li class="nav-item">
+                        <a class="nav-link" href="/upload">Upload to Database</a>
+                    </li>
+                    <li class="nav-item">
+                        <a class="nav-link" href="/candidates">Candidates</a>
+                    </li>
+                    <li class="nav-item">
+                        <a class="nav-link" href="/jobs">Jobs</a>
+                    </li>
+                    <li class="nav-item">
+                        <a class="nav-link" href="/jobs-management">Dashboard</a>
+                    </li>
+                    <li class="nav-item">
+                        <a class="nav-link" href="/auth/login">Login</a>
+                    </li>
+                </ul>
+            </div>
+        </div>
+    </nav>
+
+    <!-- Hero Section -->
+    <section class="hero-section">
+        <div class="container text-center">
+            <h1 class="display-4 mb-4">AI-Powered HR Resume Analysis</h1>
+            <p class="lead mb-4">Detect fake resumes and match candidates with job descriptions using advanced AI</p>
+            <div class="d-flex gap-3 justify-content-center">
+                <a href="/vet-resumes" class="btn btn-light btn-lg">🔍 Vet Resumes</a>
+                <a href="/upload" class="btn btn-outline-light btn-lg">📤 Upload Directly</a>
+            </div>
+        </div>
+    </section>
+
+    <!-- Features Section -->
+    <section id="features" class="py-5">
+        <div class="container">
+            <h2 class="text-center mb-5">Resume Management Features</h2>
+            <div class="row g-4">
+                <div class="col-md-3">
+                    <div class="card feature-card h-100">
+                        <div class="card-body text-center">
+                            <div class="mb-3">
+                                <span style="font-size: 3rem;">🛡️</span>
+                            </div>
+                            <h5 class="card-title">Resume Vetting</h5>
+                            <p class="card-text">Scan resumes for authenticity BEFORE adding to database. Review and approve only genuine candidates.</p>
+                            <a href="/vet-resumes" class="btn btn-success btn-sm mt-2">Start Vetting</a>
+                        </div>
+                    </div>
+                </div>
+                <div class="col-md-3">
+                    <div class="card feature-card h-100">
+                        <div class="card-body text-center">
+                            <div class="mb-3">
+                                <span style="font-size: 3rem;">🔍</span>
+                            </div>
+                            <h5 class="card-title">Authenticity Analysis</h5>
+                            <p class="card-text">AI algorithms detect fake resumes by analyzing font consistency, grammar patterns, and formatting.</p>
+                            <a href="/vet-resumes" class="btn btn-primary btn-sm mt-2">Analyze Resumes</a>
+                        </div>
+                    </div>
+                </div>
+                <div class="col-md-3">
+                    <div class="card feature-card h-100">
+                        <div class="card-body text-center">
+                            <div class="mb-3">
+                                <span style="font-size: 3rem;">🎯</span>
+                            </div>
+                            <h5 class="card-title">JD Matching</h5>
+                            <p class="card-text">Intelligent matching engine compares resumes with job descriptions to find the perfect fit.</p>
+                            <a href="/vet-resumes" class="btn btn-primary btn-sm mt-2">Match with JD</a>
+                        </div>
+                    </div>
+                </div>
+                <div class="col-md-3">
+                    <div class="card feature-card h-100">
+                        <div class="card-body text-center">
+                            <div class="mb-3">
+                                <span style="font-size: 3rem;">👥</span>
+                            </div>
+                            <h5 class="card-title">Candidate Database</h5>
+                            <p class="card-text">Search and filter verified candidates with advanced criteria and export results.</p>
+                            <a href="/candidates" class="btn btn-primary btn-sm mt-2">Browse Candidates</a>
+                        </div>
+                    </div>
+                </div>
+            </div>
+            
+            <!-- Additional Features Row -->
+            <h2 class="text-center my-5">Job & User Management</h2>
+            <div class="row g-4">
+                <div class="col-md-3">
+                    <div class="card feature-card h-100">
+                        <div class="card-body text-center">
+                            <div class="mb-3">
+                                <span style="font-size: 3rem;">💼</span>
+                            </div>
+                            <h5 class="card-title">Job Management</h5>
+                            <p class="card-text">Create and manage job requisitions with detailed requirements and skill specifications.</p>
+                            <a href="/jobs" class="btn btn-info btn-sm mt-2">Manage Jobs</a>
+                        </div>
+                    </div>
+                </div>
+                <div class="col-md-3">
+                    <div class="card feature-card h-100">
+                        <div class="card-body text-center">
+                            <div class="mb-3">
+                                <span style="font-size: 3rem;">📊</span>
+                            </div>
+                            <h5 class="card-title">Jobs Dashboard</h5>
+                            <p class="card-text">Centralized dashboard with analytics, pipeline views, and job performance metrics.</p>
+                            <a href="/jobs-management" class="btn btn-info btn-sm mt-2">View Dashboard</a>
+                        </div>
+                    </div>
+                </div>
+                <div class="col-md-3">
+                    <div class="card feature-card h-100">
+                        <div class="card-body text-center">
+                            <div class="mb-3">
+                                <span style="font-size: 3rem;">👤</span>
+                            </div>
+                            <h5 class="card-title">User Management</h5>
+                            <p class="card-text">Manage users with role-based access control, permissions, and activity tracking.</p>
+                            <a href="/users" class="btn btn-warning btn-sm mt-2">Manage Users</a>
+                        </div>
+                    </div>
+                </div>
+                <div class="col-md-3">
+                    <div class="card feature-card h-100">
+                        <div class="card-body text-center">
+                            <div class="mb-3">
+                                <span style="font-size: 3rem;">🔐</span>
+                            </div>
+                            <h5 class="card-title">Authentication</h5>
+                            <p class="card-text">Secure login system with JWT-based authentication and password management.</p>
+                            <a href="/auth/login" class="btn btn-warning btn-sm mt-2">Login</a>
+                        </div>
+                    </div>
+                </div>
+            </div>
+        </div>
+    </section>
+
+    <!-- How It Works -->
+    <section class="bg-light py-5">
+        <div class="container">
+            <h2 class="text-center mb-5">How It Works</h2>
+            <div class="row text-center">
+                <div class="col-md-4">
+                    <div class="mb-3">
+                        <span style="font-size: 2rem;">📄</span>
+                    </div>
+                    <h5>1. Upload Resume</h5>
+                    <p>Upload candidate resumes in PDF, DOC, or DOCX format</p>
+                </div>
+                <div class="col-md-4">
+                    <div class="mb-3">
+                        <span style="font-size: 2rem;">🤖</span>
+                    </div>
+                    <h5>2. AI Analysis</h5>
+                    <p>Our AI scans for authenticity and matches with job requirements</p>
+                </div>
+                <div class="col-md-4">
+                    <div class="mb-3">
+                        <span style="font-size: 2rem;">📊</span>
+                    </div>
+                    <h5>3. Get Results</h5>
+                    <p>Receive detailed analysis with scores and recommendations</p>
+                </div>
+            </div>
+        </div>
+    </section>
+
+    <!-- Footer -->
+    <footer class="bg-dark text-white py-4">
+        <div class="container text-center">
+            <p>&copy; 2025 AI Powered HR Assistant. Built with FastAPI and AI.</p>
+        </div>
+    </footer>
+
+    <script src="https://cdn.jsdelivr.net/npm/bootstrap@5.1.3/dist/js/bootstrap.bundle.min.js"></script>
+</body>
+</html>