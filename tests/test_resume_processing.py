import pytest
from pathlib import Path
import tempfile
import os
from unittest.mock import Mock, patch

from services.document_processor import DocumentProcessor
from models.schemas import ResumeAnalysis, AuthenticityScore, MatchingScore


class TestDocumentProcessor:
    """Test cases for document processing functionality"""

    def setup_method(self):
        """Set up test fixtures"""
        self.processor = DocumentProcessor()
        self.test_dir = Path(__file__).parent / "test_files"

    def test_extract_text_from_pdf(self):
        """Test PDF text extraction"""
        # Create a mock PDF file for testing
        with tempfile.NamedTemporaryFile(suffix='.pdf', delete=False) as tmp:
            tmp_path = tmp.name

        try:
            # Test with non-existent file should handle gracefully
            result = self.processor.extract_text("nonexistent.pdf")
            assert "Error processing document" in result or "not available" in result
        finally:
            if os.path.exists(tmp_path):
                os.unlink(tmp_path)

        """Test DOCX text extraction"""
        # Test with non-existent file
        result = self.processor.extract_text("nonexistent.docx")
        assert "Error processing document" in result or "not available" in result

    def test_ocr_fallback(self):
        """Test OCR fallback mechanism"""
        # This tests that OCR method exists and handles errors gracefully
        try:
            result = self.processor._extract_with_ocr("nonexistent.pdf")
            # Should return empty string or handle gracefully
            assert isinstance(result, str)
        except Exception as e:
            # OCR libraries might not be installed, which is okay
            assert "not available" in str(e).lower() or "not found" in str(e).lower()

    def test_extract_text_unsupported_format(self):
        """Test unsupported file format handling"""
        result = self.processor.extract_text("test.txt")
        assert "Unsupported file format" in result

    def test_analyze_document_structure_pdf(self):
        result = self.processor.analyze_document_structure("nonexistent.pdf")

        # Should return default structure even for non-existent files
        assert "font_analysis" in result
        assert "layout_analysis" in result
        assert "page_count" in result

    def test_analyze_document_structure_docx(self):
        """Test DOCX structure analysis"""
        result = self.processor.analyze_document_structure("nonexistent.docx")

        assert "font_analysis" in result
        assert "layout_analysis" in result
        assert "page_count" in result

    @patch('services.document_processor.fitz')
<<<<<<< HEAD
    def test_analyze_document_structure_pdf_with_mock(self, mock_fitz):
        """Test PDF structure analysis with a mocked PyMuPDF"""
=======
    def test_pdf_structure_analysis_with_fitz(self, mock_fitz):
        """Test PDF structure analysis when PyMuPDF is available"""
>>>>>>> aeb7f26a
        # Mock fitz.open to return a mock document
        mock_doc = Mock()
        mock_page = Mock()
        mock_fitz.open.return_value = mock_doc
        mock_doc.page_count = 2
        mock_doc.load_page.return_value = mock_page
<<<<<<< HEAD
        mock_page.get_text.return_value = {"blocks": []}
=======
        mock_page.get_text.return_value = "Sample text"
        mock_page.get_text.return_value.__getitem__ = Mock(return_value={"blocks": []})
>>>>>>> aeb7f26a

        with tempfile.NamedTemporaryFile(suffix='.pdf', delete=False) as tmp:
            tmp_path = tmp.name

        try:
            result = self.processor.analyze_document_structure(tmp_path)

            assert result["page_count"] == 2
            assert "font_analysis" in result
        finally:
            if os.path.exists(tmp_path):
                os.unlink(tmp_path)

<<<<<<< HEAD
    @patch('docx.Document')
    def test_analyze_document_structure_docx_with_mock(self, mock_document_class):
        """Test DOCX structure analysis with a mocked python-docx"""
=======
    @patch('services.document_processor.Document')
    def test_docx_structure_analysis_with_docx(self, mock_document_class):
        """Test DOCX structure analysis when python-docx is available"""
>>>>>>> aeb7f26a
        # Mock Document class
        mock_doc = Mock()
        mock_paragraph = Mock()
        mock_run = Mock()
        mock_font = Mock()

        mock_document_class.return_value = mock_doc
        mock_doc.paragraphs = [mock_paragraph]
        mock_paragraph.runs = [mock_run]
        mock_run.font.name = "Arial"

        with tempfile.NamedTemporaryFile(suffix='.docx', delete=False) as tmp:
            tmp_path = tmp.name

        try:
            result = self.processor.analyze_document_structure(tmp_path)

            assert result["page_count"] == 1
            assert "font_analysis" in result
        finally:
            if os.path.exists(tmp_path):
                os.unlink(tmp_path)


class TestResumeAnalysis:
    """Test cases for resume analysis functionality"""

    def test_authenticity_score_creation(self):
        """Test AuthenticityScore model creation"""
        score = AuthenticityScore(
            overall_score=85.0,
            font_consistency=90.0,
            grammar_score=80.0,
            formatting_score=85.0,
            visual_consistency=85.0,
            details=["Document structure analysis completed"]
        )

        assert score.overall_score == 85.0
        assert score.font_consistency == 90.0
        assert len(score.details) == 1

    def test_matching_score_creation(self):
        """Test MatchingScore model creation"""
        score = MatchingScore(
            overall_match=75.0,
            skills_match=80.0,
            experience_match=70.0,
            education_match=75.0
        )

        assert score.overall_match == 75.0
        assert score.skills_match == 80.0

    def test_resume_analysis_creation(self):
        """Test ResumeAnalysis model creation"""
        analysis = ResumeAnalysis(
            id="test-123",
            filename="test_resume.pdf",
            file_size=1024,
<<<<<<< HEAD
            authenticity_score=AuthenticityScore(
                overall_score=85.0,
                font_consistency=80.0,
                grammar_score=90.0,
                formatting_score=85.0,
                visual_consistency=85.0
            ),
            matching_score=MatchingScore(
                overall_match=75.0,
                skills_match=70.0,
                experience_match=80.0,
                education_match=75.0
            )
=======
            authenticity_score=AuthenticityScore(overall_score=85.0),
            matching_score=MatchingScore(overall_match=75.0)
>>>>>>> aeb7f26a
        )

        assert analysis.id == "test-123"
        assert analysis.filename == "test_resume.pdf"
        assert analysis.authenticity_score.overall_score == 85.0


class TestIntegration:
    """Integration tests for the complete flow"""

    def test_full_resume_processing_pipeline(self):
        """Test the complete resume processing pipeline"""
        processor = DocumentProcessor()

        # Test with non-existent file (should handle gracefully)
        text = processor.extract_text("nonexistent.pdf")
        structure = processor.analyze_document_structure("nonexistent.pdf")

        # Should return fallback responses
        assert isinstance(text, str)
        assert isinstance(structure, dict)
        assert "font_analysis" in structure

    def test_error_handling_in_pipeline(self):
        """Test error handling throughout the pipeline"""
        processor = DocumentProcessor()

        # All operations should handle errors gracefully
        for filename in ["missing.pdf", "missing.docx", "missing.txt"]:
            text = processor.extract_text(filename)
            structure = processor.analyze_document_structure(filename)

            assert isinstance(text, str)
            assert isinstance(structure, dict)
<|MERGE_RESOLUTION|>--- conflicted
+++ resolved
@@ -1,223 +1,192 @@
-import pytest
-from pathlib import Path
-import tempfile
-import os
-from unittest.mock import Mock, patch
-
-from services.document_processor import DocumentProcessor
-from models.schemas import ResumeAnalysis, AuthenticityScore, MatchingScore
-
-
-class TestDocumentProcessor:
-    """Test cases for document processing functionality"""
-
-    def setup_method(self):
-        """Set up test fixtures"""
-        self.processor = DocumentProcessor()
-        self.test_dir = Path(__file__).parent / "test_files"
-
-    def test_extract_text_from_pdf(self):
-        """Test PDF text extraction"""
-        # Create a mock PDF file for testing
-        with tempfile.NamedTemporaryFile(suffix='.pdf', delete=False) as tmp:
-            tmp_path = tmp.name
-
-        try:
-            # Test with non-existent file should handle gracefully
-            result = self.processor.extract_text("nonexistent.pdf")
-            assert "Error processing document" in result or "not available" in result
-        finally:
-            if os.path.exists(tmp_path):
-                os.unlink(tmp_path)
-
-        """Test DOCX text extraction"""
-        # Test with non-existent file
-        result = self.processor.extract_text("nonexistent.docx")
-        assert "Error processing document" in result or "not available" in result
-
-    def test_ocr_fallback(self):
-        """Test OCR fallback mechanism"""
-        # This tests that OCR method exists and handles errors gracefully
-        try:
-            result = self.processor._extract_with_ocr("nonexistent.pdf")
-            # Should return empty string or handle gracefully
-            assert isinstance(result, str)
-        except Exception as e:
-            # OCR libraries might not be installed, which is okay
-            assert "not available" in str(e).lower() or "not found" in str(e).lower()
-
-    def test_extract_text_unsupported_format(self):
-        """Test unsupported file format handling"""
-        result = self.processor.extract_text("test.txt")
-        assert "Unsupported file format" in result
-
-    def test_analyze_document_structure_pdf(self):
-        result = self.processor.analyze_document_structure("nonexistent.pdf")
-
-        # Should return default structure even for non-existent files
-        assert "font_analysis" in result
-        assert "layout_analysis" in result
-        assert "page_count" in result
-
-    def test_analyze_document_structure_docx(self):
-        """Test DOCX structure analysis"""
-        result = self.processor.analyze_document_structure("nonexistent.docx")
-
-        assert "font_analysis" in result
-        assert "layout_analysis" in result
-        assert "page_count" in result
-
-    @patch('services.document_processor.fitz')
-<<<<<<< HEAD
-    def test_analyze_document_structure_pdf_with_mock(self, mock_fitz):
-        """Test PDF structure analysis with a mocked PyMuPDF"""
-=======
-    def test_pdf_structure_analysis_with_fitz(self, mock_fitz):
-        """Test PDF structure analysis when PyMuPDF is available"""
->>>>>>> aeb7f26a
-        # Mock fitz.open to return a mock document
-        mock_doc = Mock()
-        mock_page = Mock()
-        mock_fitz.open.return_value = mock_doc
-        mock_doc.page_count = 2
-        mock_doc.load_page.return_value = mock_page
-<<<<<<< HEAD
-        mock_page.get_text.return_value = {"blocks": []}
-=======
-        mock_page.get_text.return_value = "Sample text"
-        mock_page.get_text.return_value.__getitem__ = Mock(return_value={"blocks": []})
->>>>>>> aeb7f26a
-
-        with tempfile.NamedTemporaryFile(suffix='.pdf', delete=False) as tmp:
-            tmp_path = tmp.name
-
-        try:
-            result = self.processor.analyze_document_structure(tmp_path)
-
-            assert result["page_count"] == 2
-            assert "font_analysis" in result
-        finally:
-            if os.path.exists(tmp_path):
-                os.unlink(tmp_path)
-
-<<<<<<< HEAD
-    @patch('docx.Document')
-    def test_analyze_document_structure_docx_with_mock(self, mock_document_class):
-        """Test DOCX structure analysis with a mocked python-docx"""
-=======
-    @patch('services.document_processor.Document')
-    def test_docx_structure_analysis_with_docx(self, mock_document_class):
-        """Test DOCX structure analysis when python-docx is available"""
->>>>>>> aeb7f26a
-        # Mock Document class
-        mock_doc = Mock()
-        mock_paragraph = Mock()
-        mock_run = Mock()
-        mock_font = Mock()
-
-        mock_document_class.return_value = mock_doc
-        mock_doc.paragraphs = [mock_paragraph]
-        mock_paragraph.runs = [mock_run]
-        mock_run.font.name = "Arial"
-
-        with tempfile.NamedTemporaryFile(suffix='.docx', delete=False) as tmp:
-            tmp_path = tmp.name
-
-        try:
-            result = self.processor.analyze_document_structure(tmp_path)
-
-            assert result["page_count"] == 1
-            assert "font_analysis" in result
-        finally:
-            if os.path.exists(tmp_path):
-                os.unlink(tmp_path)
-
-
-class TestResumeAnalysis:
-    """Test cases for resume analysis functionality"""
-
-    def test_authenticity_score_creation(self):
-        """Test AuthenticityScore model creation"""
-        score = AuthenticityScore(
-            overall_score=85.0,
-            font_consistency=90.0,
-            grammar_score=80.0,
-            formatting_score=85.0,
-            visual_consistency=85.0,
-            details=["Document structure analysis completed"]
-        )
-
-        assert score.overall_score == 85.0
-        assert score.font_consistency == 90.0
-        assert len(score.details) == 1
-
-    def test_matching_score_creation(self):
-        """Test MatchingScore model creation"""
-        score = MatchingScore(
-            overall_match=75.0,
-            skills_match=80.0,
-            experience_match=70.0,
-            education_match=75.0
-        )
-
-        assert score.overall_match == 75.0
-        assert score.skills_match == 80.0
-
-    def test_resume_analysis_creation(self):
-        """Test ResumeAnalysis model creation"""
-        analysis = ResumeAnalysis(
-            id="test-123",
-            filename="test_resume.pdf",
-            file_size=1024,
-<<<<<<< HEAD
-            authenticity_score=AuthenticityScore(
-                overall_score=85.0,
-                font_consistency=80.0,
-                grammar_score=90.0,
-                formatting_score=85.0,
-                visual_consistency=85.0
-            ),
-            matching_score=MatchingScore(
-                overall_match=75.0,
-                skills_match=70.0,
-                experience_match=80.0,
-                education_match=75.0
-            )
-=======
-            authenticity_score=AuthenticityScore(overall_score=85.0),
-            matching_score=MatchingScore(overall_match=75.0)
->>>>>>> aeb7f26a
-        )
-
-        assert analysis.id == "test-123"
-        assert analysis.filename == "test_resume.pdf"
-        assert analysis.authenticity_score.overall_score == 85.0
-
-
-class TestIntegration:
-    """Integration tests for the complete flow"""
-
-    def test_full_resume_processing_pipeline(self):
-        """Test the complete resume processing pipeline"""
-        processor = DocumentProcessor()
-
-        # Test with non-existent file (should handle gracefully)
-        text = processor.extract_text("nonexistent.pdf")
-        structure = processor.analyze_document_structure("nonexistent.pdf")
-
-        # Should return fallback responses
-        assert isinstance(text, str)
-        assert isinstance(structure, dict)
-        assert "font_analysis" in structure
-
-    def test_error_handling_in_pipeline(self):
-        """Test error handling throughout the pipeline"""
-        processor = DocumentProcessor()
-
-        # All operations should handle errors gracefully
-        for filename in ["missing.pdf", "missing.docx", "missing.txt"]:
-            text = processor.extract_text(filename)
-            structure = processor.analyze_document_structure(filename)
-
-            assert isinstance(text, str)
-            assert isinstance(structure, dict)
+import pytest
+from pathlib import Path
+import tempfile
+import os
+from unittest.mock import Mock, patch
+
+from services.document_processor import DocumentProcessor
+from models.schemas import ResumeAnalysis, AuthenticityScore, MatchingScore
+
+
+class TestDocumentProcessor:
+    """Test cases for document processing functionality"""
+
+    def setup_method(self):
+        """Set up test fixtures"""
+        self.processor = DocumentProcessor()
+        self.test_dir = Path(__file__).parent / "test_files"
+
+    def test_extract_text_from_pdf(self):
+        """Test PDF text extraction"""
+        # Create a mock PDF file for testing
+        with tempfile.NamedTemporaryFile(suffix='.pdf', delete=False) as tmp:
+            tmp_path = tmp.name
+
+        try:
+            # Test with non-existent file should handle gracefully
+            result = self.processor.extract_text("nonexistent.pdf")
+            assert "Error processing document" in result or "not available" in result
+        finally:
+            if os.path.exists(tmp_path):
+                os.unlink(tmp_path)
+
+        """Test DOCX text extraction"""
+        # Test with non-existent file
+        result = self.processor.extract_text("nonexistent.docx")
+        assert "Error processing document" in result or "not available" in result
+
+    def test_ocr_fallback(self):
+        """Test OCR fallback mechanism"""
+        # This tests that OCR method exists and handles errors gracefully
+        try:
+            result = self.processor._extract_with_ocr("nonexistent.pdf")
+            # Should return empty string or handle gracefully
+            assert isinstance(result, str)
+        except Exception as e:
+            # OCR libraries might not be installed, which is okay
+            assert "not available" in str(e).lower() or "not found" in str(e).lower()
+
+    def test_extract_text_unsupported_format(self):
+        """Test unsupported file format handling"""
+        result = self.processor.extract_text("test.txt")
+        assert "Unsupported file format" in result
+
+    def test_analyze_document_structure_pdf(self):
+        result = self.processor.analyze_document_structure("nonexistent.pdf")
+
+        # Should return default structure even for non-existent files
+        assert "font_analysis" in result
+        assert "layout_analysis" in result
+        assert "page_count" in result
+
+    def test_analyze_document_structure_docx(self):
+        """Test DOCX structure analysis"""
+        result = self.processor.analyze_document_structure("nonexistent.docx")
+
+        assert "font_analysis" in result
+        assert "layout_analysis" in result
+        assert "page_count" in result
+
+    @patch('services.document_processor.fitz')
+    def test_pdf_structure_analysis_with_fitz(self, mock_fitz):
+        """Test PDF structure analysis when PyMuPDF is available"""
+        # Mock fitz.open to return a mock document
+        mock_doc = Mock()
+        mock_page = Mock()
+        mock_fitz.open.return_value = mock_doc
+        mock_doc.page_count = 2
+        mock_doc.load_page.return_value = mock_page
+        mock_page.get_text.return_value = "Sample text"
+        mock_page.get_text.return_value.__getitem__ = Mock(return_value={"blocks": []})
+
+        with tempfile.NamedTemporaryFile(suffix='.pdf', delete=False) as tmp:
+            tmp_path = tmp.name
+
+        try:
+            result = self.processor.analyze_document_structure(tmp_path)
+
+            assert result["page_count"] == 2
+            assert "font_analysis" in result
+        finally:
+            if os.path.exists(tmp_path):
+                os.unlink(tmp_path)
+
+    @patch('services.document_processor.Document')
+    def test_docx_structure_analysis_with_docx(self, mock_document_class):
+        """Test DOCX structure analysis when python-docx is available"""
+        # Mock Document class
+        mock_doc = Mock()
+        mock_paragraph = Mock()
+        mock_run = Mock()
+        mock_font = Mock()
+
+        mock_document_class.return_value = mock_doc
+        mock_doc.paragraphs = [mock_paragraph]
+        mock_paragraph.runs = [mock_run]
+        mock_run.font.name = "Arial"
+
+        with tempfile.NamedTemporaryFile(suffix='.docx', delete=False) as tmp:
+            tmp_path = tmp.name
+
+        try:
+            result = self.processor.analyze_document_structure(tmp_path)
+
+            assert result["page_count"] == 1
+            assert "font_analysis" in result
+        finally:
+            if os.path.exists(tmp_path):
+                os.unlink(tmp_path)
+
+
+class TestResumeAnalysis:
+    """Test cases for resume analysis functionality"""
+
+    def test_authenticity_score_creation(self):
+        """Test AuthenticityScore model creation"""
+        score = AuthenticityScore(
+            overall_score=85.0,
+            font_consistency=90.0,
+            grammar_score=80.0,
+            formatting_score=85.0,
+            visual_consistency=85.0,
+            details=["Document structure analysis completed"]
+        )
+
+        assert score.overall_score == 85.0
+        assert score.font_consistency == 90.0
+        assert len(score.details) == 1
+
+    def test_matching_score_creation(self):
+        """Test MatchingScore model creation"""
+        score = MatchingScore(
+            overall_match=75.0,
+            skills_match=80.0,
+            experience_match=70.0,
+            education_match=75.0
+        )
+
+        assert score.overall_match == 75.0
+        assert score.skills_match == 80.0
+
+    def test_resume_analysis_creation(self):
+        """Test ResumeAnalysis model creation"""
+        analysis = ResumeAnalysis(
+            id="test-123",
+            filename="test_resume.pdf",
+            file_size=1024,
+            authenticity_score=AuthenticityScore(overall_score=85.0),
+            matching_score=MatchingScore(overall_match=75.0)
+        )
+
+        assert analysis.id == "test-123"
+        assert analysis.filename == "test_resume.pdf"
+        assert analysis.authenticity_score.overall_score == 85.0
+
+
+class TestIntegration:
+    """Integration tests for the complete flow"""
+
+    def test_full_resume_processing_pipeline(self):
+        """Test the complete resume processing pipeline"""
+        processor = DocumentProcessor()
+
+        # Test with non-existent file (should handle gracefully)
+        text = processor.extract_text("nonexistent.pdf")
+        structure = processor.analyze_document_structure("nonexistent.pdf")
+
+        # Should return fallback responses
+        assert isinstance(text, str)
+        assert isinstance(structure, dict)
+        assert "font_analysis" in structure
+
+    def test_error_handling_in_pipeline(self):
+        """Test error handling throughout the pipeline"""
+        processor = DocumentProcessor()
+
+        # All operations should handle errors gracefully
+        for filename in ["missing.pdf", "missing.docx", "missing.txt"]:
+            text = processor.extract_text(filename)
+            structure = processor.analyze_document_structure(filename)
+
+            assert isinstance(text, str)
+            assert isinstance(structure, dict)