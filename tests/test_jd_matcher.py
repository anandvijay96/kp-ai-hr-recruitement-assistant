import pytest
from services.jd_matcher import JDMatcher


class TestJDMatcher:
    """Test cases for JD matching functionality"""

    def setup_method(self):
        """Set up test fixtures"""
        self.matcher = JDMatcher()

    def test_jd_matcher_initialization(self):
        """Test JD matcher initializes correctly"""
        assert self.matcher is not None
        assert hasattr(self.matcher, 'skill_categories')
        assert hasattr(self.matcher, 'education_keywords')

    def test_extract_keywords_programming(self):
        """Test extraction of programming keywords"""
        text = "Experienced in Python, Java, and JavaScript development"
        keywords = self.matcher._extract_keywords(text)
        
        assert 'python' in keywords['programming']
        assert 'java' in keywords['programming']
        assert 'javascript' in keywords['programming']
        assert len(keywords['all_skills']) >= 3

    def test_extract_keywords_web_technologies(self):
        """Test extraction of web technology keywords"""
        text = "Proficient in React, Node.js, and Django frameworks"
        keywords = self.matcher._extract_keywords(text)
        
        assert 'react' in keywords['web']
        assert 'node.js' in keywords['web']
        assert 'django' in keywords['web']

    def test_extract_years_experience(self):
        """Test extraction of years of experience"""
        test_cases = [
            ("5 years of experience in software development", 5),
            ("Experience of 3+ years required", 3),
            ("10 years experience", 10),
            ("2 yrs in Python", 2),
            ("No specific experience mentioned", None)
        ]
        
        for text, expected in test_cases:
            result = self.matcher._extract_years_experience(text)
            assert result == expected, f"Failed for: {text}"

    def test_skills_match_perfect(self):
        """Test perfect skills match"""
        jd_text = "Looking for Python and JavaScript developer"
        resume_text = "Expert in Python and JavaScript with 5 years experience"
        
        result = self.matcher.match_resume_with_jd(resume_text, jd_text)
        
        assert result['skills_match'] >= 90.0
        assert 'python' in result['matched_skills']
        assert 'javascript' in result['matched_skills']

    def test_skills_match_partial(self):
        """Test partial skills match"""
        jd_text = "Need Python, Java, React, and AWS experience"
        resume_text = "Experienced in Python and Java development"
        
        result = self.matcher.match_resume_with_jd(resume_text, jd_text)
        
        assert result['skills_match'] < 100.0
        assert 'python' in result['matched_skills']
        assert 'java' in result['matched_skills']
        assert 'react' in result['missing_skills']
        assert 'aws' in result['missing_skills']

    def test_experience_match_exact(self):
        """Test experience matching with exact match"""
        jd_text = "5 years of experience required"
        resume_text = "5 years of software development experience"
        
        result = self.matcher.match_resume_with_jd(resume_text, jd_text)
        
<<<<<<< HEAD
        assert result['experience_match'] >= 50.0
=======
        assert result['experience_match'] >= 90.0
>>>>>>> aeb7f26a

    def test_experience_match_exceeds(self):
        """Test experience matching when candidate exceeds requirement"""
        jd_text = "3 years of experience required"
        resume_text = "8 years of professional experience"
        
        result = self.matcher.match_resume_with_jd(resume_text, jd_text)
        
<<<<<<< HEAD
        assert result['experience_match'] >= 50.0
=======
        assert result['experience_match'] >= 80.0
>>>>>>> aeb7f26a

    def test_experience_match_below(self):
        """Test experience matching when candidate is below requirement"""
        jd_text = "5 years of experience required"
        resume_text = "2 years of experience"
        
        result = self.matcher.match_resume_with_jd(resume_text, jd_text)
        
        assert result['experience_match'] < 80.0

    def test_education_match_bachelor(self):
        """Test education matching for bachelor's degree"""
        jd_text = "Bachelor's degree in Computer Science required"
        resume_text = "B.Tech in Computer Science from XYZ University"
        
        result = self.matcher.match_resume_with_jd(resume_text, jd_text)
        
<<<<<<< HEAD
        assert result['education_match'] >= 50.0
=======
        assert result['education_match'] >= 70.0
>>>>>>> aeb7f26a

    def test_education_match_higher_degree(self):
        """Test education matching when candidate has higher degree"""
        jd_text = "Bachelor's degree required"
        resume_text = "Master's degree in Computer Science"
        
        result = self.matcher.match_resume_with_jd(resume_text, jd_text)
        
<<<<<<< HEAD
        assert result['education_match'] >= 70.0
=======
        assert result['education_match'] >= 80.0
>>>>>>> aeb7f26a

    def test_overall_match_calculation(self):
        """Test overall match score calculation"""
        jd_text = """
        Looking for a Python developer with 3 years of experience.
        Bachelor's degree in Computer Science required.
        Skills: Python, Django, PostgreSQL, AWS
        """
        
        resume_text = """
        Software Engineer with 4 years of experience in Python development.
        B.Tech in Computer Science.
        Skills: Python, Django, PostgreSQL, React, JavaScript
        """
        
        result = self.matcher.match_resume_with_jd(resume_text, jd_text)
        
        assert 0 <= result['overall_match'] <= 100
        assert 0 <= result['skills_match'] <= 100
        assert 0 <= result['experience_match'] <= 100
        assert 0 <= result['education_match'] <= 100
        assert isinstance(result['matched_skills'], list)
        assert isinstance(result['missing_skills'], list)
        assert isinstance(result['details'], list)

    def test_match_with_no_jd_requirements(self):
        """Test matching when JD has minimal requirements"""
        jd_text = "Looking for a software developer"
        resume_text = "Experienced Python developer with 5 years experience"
        
        result = self.matcher.match_resume_with_jd(resume_text, jd_text)
        
        # Should still return valid scores
        assert result['overall_match'] > 0
        assert isinstance(result['details'], list)

    def test_match_with_empty_resume(self):
        """Test matching with minimal resume content"""
        jd_text = "Python developer with 5 years experience needed"
        resume_text = "Software developer"
        
        result = self.matcher.match_resume_with_jd(resume_text, jd_text)
        
        # Should handle gracefully
        assert result['overall_match'] >= 0
        assert len(result['missing_skills']) > 0

    def test_matched_skills_list(self):
        """Test that matched skills are correctly identified"""
        jd_text = "Python, Java, React, AWS"
        resume_text = "Python and React expert"
        
        result = self.matcher.match_resume_with_jd(resume_text, jd_text)
        
        assert 'python' in result['matched_skills']
        assert 'react' in result['matched_skills']
        assert 'java' not in result['matched_skills']

    def test_missing_skills_list(self):
        """Test that missing skills are correctly identified"""
        jd_text = "Python, Java, React, AWS required"
        resume_text = "Python developer"
        
        result = self.matcher.match_resume_with_jd(resume_text, jd_text)
        
        assert 'java' in result['missing_skills']
        assert 'react' in result['missing_skills']
        assert 'aws' in result['missing_skills']

    def test_details_generation(self):
        """Test that detailed feedback is generated"""
        jd_text = "Python developer with 3 years experience"
        resume_text = "Python expert with 5 years experience"
        
        result = self.matcher.match_resume_with_jd(resume_text, jd_text)
        
        assert len(result['details']) > 0
        assert any('skills' in detail.lower() for detail in result['details'])

    def test_case_insensitive_matching(self):
        """Test that matching is case-insensitive"""
        jd_text = "PYTHON and JAVA required"
        resume_text = "python and java expert"
        
        result = self.matcher.match_resume_with_jd(resume_text, jd_text)
        
        assert 'python' in result['matched_skills']
        assert 'java' in result['matched_skills']

    def test_multiple_skill_categories(self):
        """Test matching across multiple skill categories"""
        jd_text = "Python, React, AWS, PostgreSQL, Machine Learning"
        resume_text = "Python, React, AWS, PostgreSQL, Machine Learning expert"
        
        result = self.matcher.match_resume_with_jd(resume_text, jd_text)
        
        assert result['skills_match'] >= 90.0
        assert len(result['matched_skills']) >= 5
<|MERGE_RESOLUTION|>--- conflicted
+++ resolved
@@ -1,232 +1,216 @@
-import pytest
-from services.jd_matcher import JDMatcher
-
-
-class TestJDMatcher:
-    """Test cases for JD matching functionality"""
-
-    def setup_method(self):
-        """Set up test fixtures"""
-        self.matcher = JDMatcher()
-
-    def test_jd_matcher_initialization(self):
-        """Test JD matcher initializes correctly"""
-        assert self.matcher is not None
-        assert hasattr(self.matcher, 'skill_categories')
-        assert hasattr(self.matcher, 'education_keywords')
-
-    def test_extract_keywords_programming(self):
-        """Test extraction of programming keywords"""
-        text = "Experienced in Python, Java, and JavaScript development"
-        keywords = self.matcher._extract_keywords(text)
-        
-        assert 'python' in keywords['programming']
-        assert 'java' in keywords['programming']
-        assert 'javascript' in keywords['programming']
-        assert len(keywords['all_skills']) >= 3
-
-    def test_extract_keywords_web_technologies(self):
-        """Test extraction of web technology keywords"""
-        text = "Proficient in React, Node.js, and Django frameworks"
-        keywords = self.matcher._extract_keywords(text)
-        
-        assert 'react' in keywords['web']
-        assert 'node.js' in keywords['web']
-        assert 'django' in keywords['web']
-
-    def test_extract_years_experience(self):
-        """Test extraction of years of experience"""
-        test_cases = [
-            ("5 years of experience in software development", 5),
-            ("Experience of 3+ years required", 3),
-            ("10 years experience", 10),
-            ("2 yrs in Python", 2),
-            ("No specific experience mentioned", None)
-        ]
-        
-        for text, expected in test_cases:
-            result = self.matcher._extract_years_experience(text)
-            assert result == expected, f"Failed for: {text}"
-
-    def test_skills_match_perfect(self):
-        """Test perfect skills match"""
-        jd_text = "Looking for Python and JavaScript developer"
-        resume_text = "Expert in Python and JavaScript with 5 years experience"
-        
-        result = self.matcher.match_resume_with_jd(resume_text, jd_text)
-        
-        assert result['skills_match'] >= 90.0
-        assert 'python' in result['matched_skills']
-        assert 'javascript' in result['matched_skills']
-
-    def test_skills_match_partial(self):
-        """Test partial skills match"""
-        jd_text = "Need Python, Java, React, and AWS experience"
-        resume_text = "Experienced in Python and Java development"
-        
-        result = self.matcher.match_resume_with_jd(resume_text, jd_text)
-        
-        assert result['skills_match'] < 100.0
-        assert 'python' in result['matched_skills']
-        assert 'java' in result['matched_skills']
-        assert 'react' in result['missing_skills']
-        assert 'aws' in result['missing_skills']
-
-    def test_experience_match_exact(self):
-        """Test experience matching with exact match"""
-        jd_text = "5 years of experience required"
-        resume_text = "5 years of software development experience"
-        
-        result = self.matcher.match_resume_with_jd(resume_text, jd_text)
-        
-<<<<<<< HEAD
-        assert result['experience_match'] >= 50.0
-=======
-        assert result['experience_match'] >= 90.0
->>>>>>> aeb7f26a
-
-    def test_experience_match_exceeds(self):
-        """Test experience matching when candidate exceeds requirement"""
-        jd_text = "3 years of experience required"
-        resume_text = "8 years of professional experience"
-        
-        result = self.matcher.match_resume_with_jd(resume_text, jd_text)
-        
-<<<<<<< HEAD
-        assert result['experience_match'] >= 50.0
-=======
-        assert result['experience_match'] >= 80.0
->>>>>>> aeb7f26a
-
-    def test_experience_match_below(self):
-        """Test experience matching when candidate is below requirement"""
-        jd_text = "5 years of experience required"
-        resume_text = "2 years of experience"
-        
-        result = self.matcher.match_resume_with_jd(resume_text, jd_text)
-        
-        assert result['experience_match'] < 80.0
-
-    def test_education_match_bachelor(self):
-        """Test education matching for bachelor's degree"""
-        jd_text = "Bachelor's degree in Computer Science required"
-        resume_text = "B.Tech in Computer Science from XYZ University"
-        
-        result = self.matcher.match_resume_with_jd(resume_text, jd_text)
-        
-<<<<<<< HEAD
-        assert result['education_match'] >= 50.0
-=======
-        assert result['education_match'] >= 70.0
->>>>>>> aeb7f26a
-
-    def test_education_match_higher_degree(self):
-        """Test education matching when candidate has higher degree"""
-        jd_text = "Bachelor's degree required"
-        resume_text = "Master's degree in Computer Science"
-        
-        result = self.matcher.match_resume_with_jd(resume_text, jd_text)
-        
-<<<<<<< HEAD
-        assert result['education_match'] >= 70.0
-=======
-        assert result['education_match'] >= 80.0
->>>>>>> aeb7f26a
-
-    def test_overall_match_calculation(self):
-        """Test overall match score calculation"""
-        jd_text = """
-        Looking for a Python developer with 3 years of experience.
-        Bachelor's degree in Computer Science required.
-        Skills: Python, Django, PostgreSQL, AWS
-        """
-        
-        resume_text = """
-        Software Engineer with 4 years of experience in Python development.
-        B.Tech in Computer Science.
-        Skills: Python, Django, PostgreSQL, React, JavaScript
-        """
-        
-        result = self.matcher.match_resume_with_jd(resume_text, jd_text)
-        
-        assert 0 <= result['overall_match'] <= 100
-        assert 0 <= result['skills_match'] <= 100
-        assert 0 <= result['experience_match'] <= 100
-        assert 0 <= result['education_match'] <= 100
-        assert isinstance(result['matched_skills'], list)
-        assert isinstance(result['missing_skills'], list)
-        assert isinstance(result['details'], list)
-
-    def test_match_with_no_jd_requirements(self):
-        """Test matching when JD has minimal requirements"""
-        jd_text = "Looking for a software developer"
-        resume_text = "Experienced Python developer with 5 years experience"
-        
-        result = self.matcher.match_resume_with_jd(resume_text, jd_text)
-        
-        # Should still return valid scores
-        assert result['overall_match'] > 0
-        assert isinstance(result['details'], list)
-
-    def test_match_with_empty_resume(self):
-        """Test matching with minimal resume content"""
-        jd_text = "Python developer with 5 years experience needed"
-        resume_text = "Software developer"
-        
-        result = self.matcher.match_resume_with_jd(resume_text, jd_text)
-        
-        # Should handle gracefully
-        assert result['overall_match'] >= 0
-        assert len(result['missing_skills']) > 0
-
-    def test_matched_skills_list(self):
-        """Test that matched skills are correctly identified"""
-        jd_text = "Python, Java, React, AWS"
-        resume_text = "Python and React expert"
-        
-        result = self.matcher.match_resume_with_jd(resume_text, jd_text)
-        
-        assert 'python' in result['matched_skills']
-        assert 'react' in result['matched_skills']
-        assert 'java' not in result['matched_skills']
-
-    def test_missing_skills_list(self):
-        """Test that missing skills are correctly identified"""
-        jd_text = "Python, Java, React, AWS required"
-        resume_text = "Python developer"
-        
-        result = self.matcher.match_resume_with_jd(resume_text, jd_text)
-        
-        assert 'java' in result['missing_skills']
-        assert 'react' in result['missing_skills']
-        assert 'aws' in result['missing_skills']
-
-    def test_details_generation(self):
-        """Test that detailed feedback is generated"""
-        jd_text = "Python developer with 3 years experience"
-        resume_text = "Python expert with 5 years experience"
-        
-        result = self.matcher.match_resume_with_jd(resume_text, jd_text)
-        
-        assert len(result['details']) > 0
-        assert any('skills' in detail.lower() for detail in result['details'])
-
-    def test_case_insensitive_matching(self):
-        """Test that matching is case-insensitive"""
-        jd_text = "PYTHON and JAVA required"
-        resume_text = "python and java expert"
-        
-        result = self.matcher.match_resume_with_jd(resume_text, jd_text)
-        
-        assert 'python' in result['matched_skills']
-        assert 'java' in result['matched_skills']
-
-    def test_multiple_skill_categories(self):
-        """Test matching across multiple skill categories"""
-        jd_text = "Python, React, AWS, PostgreSQL, Machine Learning"
-        resume_text = "Python, React, AWS, PostgreSQL, Machine Learning expert"
-        
-        result = self.matcher.match_resume_with_jd(resume_text, jd_text)
-        
-        assert result['skills_match'] >= 90.0
-        assert len(result['matched_skills']) >= 5
+import pytest
+from services.jd_matcher import JDMatcher
+
+
+class TestJDMatcher:
+    """Test cases for JD matching functionality"""
+
+    def setup_method(self):
+        """Set up test fixtures"""
+        self.matcher = JDMatcher()
+
+    def test_jd_matcher_initialization(self):
+        """Test JD matcher initializes correctly"""
+        assert self.matcher is not None
+        assert hasattr(self.matcher, 'skill_categories')
+        assert hasattr(self.matcher, 'education_keywords')
+
+    def test_extract_keywords_programming(self):
+        """Test extraction of programming keywords"""
+        text = "Experienced in Python, Java, and JavaScript development"
+        keywords = self.matcher._extract_keywords(text)
+        
+        assert 'python' in keywords['programming']
+        assert 'java' in keywords['programming']
+        assert 'javascript' in keywords['programming']
+        assert len(keywords['all_skills']) >= 3
+
+    def test_extract_keywords_web_technologies(self):
+        """Test extraction of web technology keywords"""
+        text = "Proficient in React, Node.js, and Django frameworks"
+        keywords = self.matcher._extract_keywords(text)
+        
+        assert 'react' in keywords['web']
+        assert 'node.js' in keywords['web']
+        assert 'django' in keywords['web']
+
+    def test_extract_years_experience(self):
+        """Test extraction of years of experience"""
+        test_cases = [
+            ("5 years of experience in software development", 5),
+            ("Experience of 3+ years required", 3),
+            ("10 years experience", 10),
+            ("2 yrs in Python", 2),
+            ("No specific experience mentioned", None)
+        ]
+        
+        for text, expected in test_cases:
+            result = self.matcher._extract_years_experience(text)
+            assert result == expected, f"Failed for: {text}"
+
+    def test_skills_match_perfect(self):
+        """Test perfect skills match"""
+        jd_text = "Looking for Python and JavaScript developer"
+        resume_text = "Expert in Python and JavaScript with 5 years experience"
+        
+        result = self.matcher.match_resume_with_jd(resume_text, jd_text)
+        
+        assert result['skills_match'] >= 90.0
+        assert 'python' in result['matched_skills']
+        assert 'javascript' in result['matched_skills']
+
+    def test_skills_match_partial(self):
+        """Test partial skills match"""
+        jd_text = "Need Python, Java, React, and AWS experience"
+        resume_text = "Experienced in Python and Java development"
+        
+        result = self.matcher.match_resume_with_jd(resume_text, jd_text)
+        
+        assert result['skills_match'] < 100.0
+        assert 'python' in result['matched_skills']
+        assert 'java' in result['matched_skills']
+        assert 'react' in result['missing_skills']
+        assert 'aws' in result['missing_skills']
+
+    def test_experience_match_exact(self):
+        """Test experience matching with exact match"""
+        jd_text = "5 years of experience required"
+        resume_text = "5 years of software development experience"
+        
+        result = self.matcher.match_resume_with_jd(resume_text, jd_text)
+        
+        assert result['experience_match'] >= 90.0
+
+    def test_experience_match_exceeds(self):
+        """Test experience matching when candidate exceeds requirement"""
+        jd_text = "3 years of experience required"
+        resume_text = "8 years of professional experience"
+        
+        result = self.matcher.match_resume_with_jd(resume_text, jd_text)
+        
+        assert result['experience_match'] >= 80.0
+
+    def test_experience_match_below(self):
+        """Test experience matching when candidate is below requirement"""
+        jd_text = "5 years of experience required"
+        resume_text = "2 years of experience"
+        
+        result = self.matcher.match_resume_with_jd(resume_text, jd_text)
+        
+        assert result['experience_match'] < 80.0
+
+    def test_education_match_bachelor(self):
+        """Test education matching for bachelor's degree"""
+        jd_text = "Bachelor's degree in Computer Science required"
+        resume_text = "B.Tech in Computer Science from XYZ University"
+        
+        result = self.matcher.match_resume_with_jd(resume_text, jd_text)
+        
+        assert result['education_match'] >= 70.0
+
+    def test_education_match_higher_degree(self):
+        """Test education matching when candidate has higher degree"""
+        jd_text = "Bachelor's degree required"
+        resume_text = "Master's degree in Computer Science"
+        
+        result = self.matcher.match_resume_with_jd(resume_text, jd_text)
+        
+        assert result['education_match'] >= 80.0
+
+    def test_overall_match_calculation(self):
+        """Test overall match score calculation"""
+        jd_text = """
+        Looking for a Python developer with 3 years of experience.
+        Bachelor's degree in Computer Science required.
+        Skills: Python, Django, PostgreSQL, AWS
+        """
+        
+        resume_text = """
+        Software Engineer with 4 years of experience in Python development.
+        B.Tech in Computer Science.
+        Skills: Python, Django, PostgreSQL, React, JavaScript
+        """
+        
+        result = self.matcher.match_resume_with_jd(resume_text, jd_text)
+        
+        assert 0 <= result['overall_match'] <= 100
+        assert 0 <= result['skills_match'] <= 100
+        assert 0 <= result['experience_match'] <= 100
+        assert 0 <= result['education_match'] <= 100
+        assert isinstance(result['matched_skills'], list)
+        assert isinstance(result['missing_skills'], list)
+        assert isinstance(result['details'], list)
+
+    def test_match_with_no_jd_requirements(self):
+        """Test matching when JD has minimal requirements"""
+        jd_text = "Looking for a software developer"
+        resume_text = "Experienced Python developer with 5 years experience"
+        
+        result = self.matcher.match_resume_with_jd(resume_text, jd_text)
+        
+        # Should still return valid scores
+        assert result['overall_match'] > 0
+        assert isinstance(result['details'], list)
+
+    def test_match_with_empty_resume(self):
+        """Test matching with minimal resume content"""
+        jd_text = "Python developer with 5 years experience needed"
+        resume_text = "Software developer"
+        
+        result = self.matcher.match_resume_with_jd(resume_text, jd_text)
+        
+        # Should handle gracefully
+        assert result['overall_match'] >= 0
+        assert len(result['missing_skills']) > 0
+
+    def test_matched_skills_list(self):
+        """Test that matched skills are correctly identified"""
+        jd_text = "Python, Java, React, AWS"
+        resume_text = "Python and React expert"
+        
+        result = self.matcher.match_resume_with_jd(resume_text, jd_text)
+        
+        assert 'python' in result['matched_skills']
+        assert 'react' in result['matched_skills']
+        assert 'java' not in result['matched_skills']
+
+    def test_missing_skills_list(self):
+        """Test that missing skills are correctly identified"""
+        jd_text = "Python, Java, React, AWS required"
+        resume_text = "Python developer"
+        
+        result = self.matcher.match_resume_with_jd(resume_text, jd_text)
+        
+        assert 'java' in result['missing_skills']
+        assert 'react' in result['missing_skills']
+        assert 'aws' in result['missing_skills']
+
+    def test_details_generation(self):
+        """Test that detailed feedback is generated"""
+        jd_text = "Python developer with 3 years experience"
+        resume_text = "Python expert with 5 years experience"
+        
+        result = self.matcher.match_resume_with_jd(resume_text, jd_text)
+        
+        assert len(result['details']) > 0
+        assert any('skills' in detail.lower() for detail in result['details'])
+
+    def test_case_insensitive_matching(self):
+        """Test that matching is case-insensitive"""
+        jd_text = "PYTHON and JAVA required"
+        resume_text = "python and java expert"
+        
+        result = self.matcher.match_resume_with_jd(resume_text, jd_text)
+        
+        assert 'python' in result['matched_skills']
+        assert 'java' in result['matched_skills']
+
+    def test_multiple_skill_categories(self):
+        """Test matching across multiple skill categories"""
+        jd_text = "Python, React, AWS, PostgreSQL, Machine Learning"
+        resume_text = "Python, React, AWS, PostgreSQL, Machine Learning expert"
+        
+        result = self.matcher.match_resume_with_jd(resume_text, jd_text)
+        
+        assert result['skills_match'] >= 90.0
+        assert len(result['matched_skills']) >= 5