<<<<<<< HEAD
import os
from typing import Optional
from pydantic_settings import BaseSettings
from pydantic import field_validator

class Settings(BaseSettings):
    """Application settings"""

    # API Settings
    app_name: str = "AI Powered HR Assistant"
    debug: bool = False
    host: str = "0.0.0.0"
    port: int = 8000

    # File Upload Settings
    max_upload_size: int = 10 * 1024 * 1024  # 10MB
    max_file_size: int = 10 * 1024 * 1024  # 10MB (alias for compatibility)
    allowed_extensions: list = [".pdf", ".doc", ".docx"]
    upload_dir: str = "uploads"

    @field_validator('max_file_size', 'max_upload_size', mode='before')
    @classmethod
    def parse_int_with_strip(cls, v):
        """Strip whitespace and newlines from integer fields"""
        if isinstance(v, str):
            return int(v.strip())
        return v

    # Processing Settings
    max_pages_ocr: int = 5
    ocr_confidence_threshold: float = 0.7

    # AI/Gemini Settings (if using)
    gemini_api_key: Optional[str] = None
    gemini_model: str = "gemini-pro"

    # Storage Settings
    results_dir: str = "results"
    temp_dir: str = "temp"
    
    # Database Settings
    database_url: str = "sqlite:///./hr_assistant.db"  # Default to SQLite for development
    database_echo: bool = False  # Set to True for SQL query logging
    
    # Celery Settings
    celery_broker_url: str = "redis://localhost:6379/0"
    celery_result_backend: str = "redis://localhost:6379/0"
    celery_task_track_started: bool = True
    celery_task_time_limit: int = 300  # 5 minutes
    
    # Google Search API Settings (for LinkedIn verification)
    google_search_api_key: Optional[str] = None
    google_search_engine_id: Optional[str] = None
    use_selenium_verification: bool = False  # Disabled - search engines block Browserless
    
    # OAuth Settings
    google_oauth_client_id: Optional[str] = None
    google_oauth_client_secret: Optional[str] = None
    oauth_redirect_uri: str = "http://localhost:8000/auth/google/callback"
    
    # Security Settings
    jwt_secret_key: str = "your-secret-key-change-in-production"  # Change in production!
    encryption_key: str = "your-encryption-key-change-in-production"  # Change in production!

    # Database Settings
    database_url: str = "sqlite:///./hr_assistant.db"  # Default to SQLite for development
    database_echo: bool = False  # Set to True for SQL query logging
    
    # Celery Settings
    celery_broker_url: str = "redis://localhost:6379/0"
    celery_result_backend: str = "redis://localhost:6379/0"
    celery_task_track_started: bool = True
    celery_task_time_limit: int = 300  # 5 minutes
    
    # Google Search API Settings (for LinkedIn verification)
    google_search_api_key: Optional[str] = None
    google_search_engine_id: Optional[str] = None
    use_selenium_verification: bool = True  # Use Selenium for more accurate results
    
    # OAuth Settings
    google_oauth_client_id: Optional[str] = None
    google_oauth_client_secret: Optional[str] = None
    oauth_redirect_uri: str = "http://localhost:8000/auth/google/callback"
    
    # Security Settings
    jwt_secret_key: str = "your-secret-key-change-in-production"  # Change in production!
    encryption_key: str = "your-encryption-key-change-in-production"  # Change in production!

    class Config:
        env_file = ".env"
        case_sensitive = False
        extra = "allow"  # Allow extra fields from .env

# Global settings instance
settings = Settings()
=======
import os
from typing import Optional
from pydantic_settings import BaseSettings
from pydantic import field_validator

class Settings(BaseSettings):
    """Application settings"""

    # API Settings
    app_name: str = "AI Powered HR Assistant"
    debug: bool = False
    host: str = "0.0.0.0"
    port: int = 8000

    # File Upload Settings
    max_upload_size: int = 10 * 1024 * 1024  # 10MB
    max_file_size: int = 10 * 1024 * 1024  # 10MB (alias for compatibility)
    allowed_extensions: list = [".pdf", ".doc", ".docx"]
    upload_dir: str = "uploads"

    @field_validator('max_file_size', 'max_upload_size', mode='before')
    @classmethod
    def parse_int_with_strip(cls, v):
        """Strip whitespace and newlines from integer fields"""
        if isinstance(v, str):
            return int(v.strip())
        return v

    # Processing Settings
    max_pages_ocr: int = 5
    ocr_confidence_threshold: float = 0.7

    # AI/Gemini Settings (if using)
    gemini_api_key: Optional[str] = None
    gemini_model: str = "gemini-pro"

    # Storage Settings
    results_dir: str = "results"
    temp_dir: str = "temp"

    # Database Settings
    # Use absolute path for SQLite to avoid WSL/Windows filesystem issues
    database_url: str = "sqlite+aiosqlite:////tmp/hr_recruitment.db"  # Default to SQLite for dev
    
    # Redis Settings
    redis_url: str = "redis://localhost:6379/0"
    
    # JWT Settings
    jwt_secret_key: str = "dev-secret-key-change-in-production-use-secrets-token-urlsafe-32"
    jwt_algorithm: str = "HS256"
    jwt_access_token_expire_minutes: int = 15
    jwt_refresh_token_expire_days: int = 7
    
    # Email Settings (SendGrid)
    sendgrid_api_key: Optional[str] = None
    sender_email: str = "noreply@hrrecruitment.com"
    sender_name: str = "HR Recruitment System"
    
    # Frontend URL (for email links)
    frontend_url: str = "http://localhost:8000"
    # Security Settings
    password_min_length: int = 8
    account_lockout_attempts: int = 5
    account_lockout_duration_minutes: int = 15
    password_history_count: int = 5
    
    # Resume Upload Settings
    resume_upload_dir: str = "uploads/resumes"
    max_resume_size: int = 10 * 1024 * 1024  # 10MB
    allowed_resume_formats: list = [".pdf", ".docx", ".txt"]

    class Config:
        env_file = ".env"
        case_sensitive = False


# Global settings instance
settings = Settings()
>>>>>>> aeb7f26a
<|MERGE_RESOLUTION|>--- conflicted
+++ resolved
@@ -1,11 +1,10 @@
-<<<<<<< HEAD
 import os
 from typing import Optional
 from pydantic_settings import BaseSettings
 from pydantic import field_validator
 
 class Settings(BaseSettings):
-    """Application settings"""
+    """Application settings - Merged MVP-1"""
 
     # API Settings
     app_name: str = "AI Powered HR Assistant"
@@ -18,8 +17,11 @@
     max_file_size: int = 10 * 1024 * 1024  # 10MB (alias for compatibility)
     allowed_extensions: list = [".pdf", ".doc", ".docx"]
     upload_dir: str = "uploads"
+    resume_upload_dir: str = "uploads/resumes"
+    max_resume_size: int = 10 * 1024 * 1024  # 10MB
+    allowed_resume_formats: list = [".pdf", ".docx", ".txt"]
 
-    @field_validator('max_file_size', 'max_upload_size', mode='before')
+    @field_validator('max_file_size', 'max_upload_size', 'max_resume_size', mode='before')
     @classmethod
     def parse_int_with_strip(cls, v):
         """Strip whitespace and newlines from integer fields"""
@@ -31,103 +33,7 @@
     max_pages_ocr: int = 5
     ocr_confidence_threshold: float = 0.7
 
-    # AI/Gemini Settings (if using)
-    gemini_api_key: Optional[str] = None
-    gemini_model: str = "gemini-pro"
-
-    # Storage Settings
-    results_dir: str = "results"
-    temp_dir: str = "temp"
-    
-    # Database Settings
-    database_url: str = "sqlite:///./hr_assistant.db"  # Default to SQLite for development
-    database_echo: bool = False  # Set to True for SQL query logging
-    
-    # Celery Settings
-    celery_broker_url: str = "redis://localhost:6379/0"
-    celery_result_backend: str = "redis://localhost:6379/0"
-    celery_task_track_started: bool = True
-    celery_task_time_limit: int = 300  # 5 minutes
-    
-    # Google Search API Settings (for LinkedIn verification)
-    google_search_api_key: Optional[str] = None
-    google_search_engine_id: Optional[str] = None
-    use_selenium_verification: bool = False  # Disabled - search engines block Browserless
-    
-    # OAuth Settings
-    google_oauth_client_id: Optional[str] = None
-    google_oauth_client_secret: Optional[str] = None
-    oauth_redirect_uri: str = "http://localhost:8000/auth/google/callback"
-    
-    # Security Settings
-    jwt_secret_key: str = "your-secret-key-change-in-production"  # Change in production!
-    encryption_key: str = "your-encryption-key-change-in-production"  # Change in production!
-
-    # Database Settings
-    database_url: str = "sqlite:///./hr_assistant.db"  # Default to SQLite for development
-    database_echo: bool = False  # Set to True for SQL query logging
-    
-    # Celery Settings
-    celery_broker_url: str = "redis://localhost:6379/0"
-    celery_result_backend: str = "redis://localhost:6379/0"
-    celery_task_track_started: bool = True
-    celery_task_time_limit: int = 300  # 5 minutes
-    
-    # Google Search API Settings (for LinkedIn verification)
-    google_search_api_key: Optional[str] = None
-    google_search_engine_id: Optional[str] = None
-    use_selenium_verification: bool = True  # Use Selenium for more accurate results
-    
-    # OAuth Settings
-    google_oauth_client_id: Optional[str] = None
-    google_oauth_client_secret: Optional[str] = None
-    oauth_redirect_uri: str = "http://localhost:8000/auth/google/callback"
-    
-    # Security Settings
-    jwt_secret_key: str = "your-secret-key-change-in-production"  # Change in production!
-    encryption_key: str = "your-encryption-key-change-in-production"  # Change in production!
-
-    class Config:
-        env_file = ".env"
-        case_sensitive = False
-        extra = "allow"  # Allow extra fields from .env
-
-# Global settings instance
-settings = Settings()
-=======
-import os
-from typing import Optional
-from pydantic_settings import BaseSettings
-from pydantic import field_validator
-
-class Settings(BaseSettings):
-    """Application settings"""
-
-    # API Settings
-    app_name: str = "AI Powered HR Assistant"
-    debug: bool = False
-    host: str = "0.0.0.0"
-    port: int = 8000
-
-    # File Upload Settings
-    max_upload_size: int = 10 * 1024 * 1024  # 10MB
-    max_file_size: int = 10 * 1024 * 1024  # 10MB (alias for compatibility)
-    allowed_extensions: list = [".pdf", ".doc", ".docx"]
-    upload_dir: str = "uploads"
-
-    @field_validator('max_file_size', 'max_upload_size', mode='before')
-    @classmethod
-    def parse_int_with_strip(cls, v):
-        """Strip whitespace and newlines from integer fields"""
-        if isinstance(v, str):
-            return int(v.strip())
-        return v
-
-    # Processing Settings
-    max_pages_ocr: int = 5
-    ocr_confidence_threshold: float = 0.7
-
-    # AI/Gemini Settings (if using)
+    # AI/Gemini Settings
     gemini_api_key: Optional[str] = None
     gemini_model: str = "gemini-pro"
 
@@ -136,41 +42,54 @@
     temp_dir: str = "temp"
 
     # Database Settings
-    # Use absolute path for SQLite to avoid WSL/Windows filesystem issues
-    database_url: str = "sqlite+aiosqlite:////tmp/hr_recruitment.db"  # Default to SQLite for dev
+    database_url: str = "sqlite+aiosqlite:////tmp/hr_recruitment.db"
+    database_echo: bool = False
     
     # Redis Settings
     redis_url: str = "redis://localhost:6379/0"
+    
+    # Celery Settings
+    celery_broker_url: str = "redis://localhost:6379/0"
+    celery_result_backend: str = "redis://localhost:6379/0"
+    celery_task_track_started: bool = True
+    celery_task_time_limit: int = 300
     
     # JWT Settings
     jwt_secret_key: str = "dev-secret-key-change-in-production-use-secrets-token-urlsafe-32"
     jwt_algorithm: str = "HS256"
     jwt_access_token_expire_minutes: int = 15
     jwt_refresh_token_expire_days: int = 7
+    encryption_key: str = "your-encryption-key-change-in-production"
     
-    # Email Settings (SendGrid)
+    # Email Settings
     sendgrid_api_key: Optional[str] = None
     sender_email: str = "noreply@hrrecruitment.com"
     sender_name: str = "HR Recruitment System"
     
-    # Frontend URL (for email links)
+    # Frontend URL
     frontend_url: str = "http://localhost:8000"
+    
     # Security Settings
     password_min_length: int = 8
     account_lockout_attempts: int = 5
     account_lockout_duration_minutes: int = 15
     password_history_count: int = 5
     
-    # Resume Upload Settings
-    resume_upload_dir: str = "uploads/resumes"
-    max_resume_size: int = 10 * 1024 * 1024  # 10MB
-    allowed_resume_formats: list = [".pdf", ".docx", ".txt"]
+    # Google Search API Settings (for vetting)
+    google_search_api_key: Optional[str] = None
+    google_search_engine_id: Optional[str] = None
+    use_selenium_verification: bool = False
+    
+    # OAuth Settings
+    google_oauth_client_id: Optional[str] = None
+    google_oauth_client_secret: Optional[str] = None
+    oauth_redirect_uri: str = "http://localhost:8000/auth/google/callback"
 
     class Config:
         env_file = ".env"
         case_sensitive = False
+        extra = "allow"
 
 
 # Global settings instance
-settings = Settings()
->>>>>>> aeb7f26a
+settings = Settings()